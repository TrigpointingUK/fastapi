--- conflicted
+++ resolved
@@ -5,7 +5,6 @@
 import logging
 
 import requests
-from fastapi import APIRouter, Depends, HTTPException
 from sqlalchemy.orm import Session
 
 from app.api.deps import get_current_user, get_db, require_scopes
@@ -13,15 +12,17 @@
 from app.crud import tphoto as tphoto_crud
 from app.models.server import Server
 from app.models.user import TLog, User
-<<<<<<< HEAD
-from app.schemas.tphoto import TPhotoEvaluationResponse, TPhotoResponse, TPhotoUpdate
+from app.schemas.tphoto import (
+    TPhotoCreate,
+    TPhotoEvaluationResponse,
+    TPhotoResponse,
+    TPhotoUpdate,
+)
 from app.services.rekognition import RekognitionService, get_image_dimensions
+from app.utils.url import join_url
+from fastapi import APIRouter, Body, Depends, HTTPException, Query, Request
 
 logger = logging.getLogger(__name__)
-=======
-from app.schemas.tphoto import TPhotoCreate, TPhotoResponse, TPhotoUpdate
-from fastapi import APIRouter, Body, Depends, HTTPException, Query, Request
->>>>>>> e7aff7af
 
 router = APIRouter()
 
@@ -41,11 +42,15 @@
     # total estimate with same filters
     total = len(items) if len(items) < limit else (db.query(tphoto_crud.TPhoto).count())
 
-    # Minimal serialisation without URLs (available via GET /photos/{id})
+    # Serialise with URLs populated
     result_items = []
     for p in items:
         # Resolve user via TLog
         tlog = db.query(TLog).filter(TLog.id == p.tlog_id).first()
+        server: Server | None = (
+            db.query(Server).filter(Server.id == p.server_id).first()
+        )
+        base_url = str(server.url) if server and server.url else ""
         result_items.append(
             {
                 "id": int(p.id),
@@ -61,8 +66,8 @@
                 "name": str(p.name),
                 "text_desc": str(p.text_desc),
                 "public_ind": str(p.public_ind),
-                "photo_url": "",
-                "icon_url": "",
+                "photo_url": join_url(base_url, str(p.filename)),
+                "icon_url": join_url(base_url, str(p.icon_filename)),
             }
         )
 
@@ -294,13 +299,6 @@
     return None
 
 
-<<<<<<< HEAD
-@router.get("/users/{user_id}/count", openapi_extra=openapi_lifecycle("beta"))
-def get_user_photo_count(user_id: int, db: Session = Depends(get_db)):
-    count = tphoto_crud.count_photos_by_user(db, user_id=user_id)
-    return {"user_id": user_id, "photo_count": int(count)}
-
-
 @router.post(
     "/{photo_id}/evaluate",
     response_model=TPhotoEvaluationResponse,
@@ -440,7 +438,4 @@
     else:
         response.errors.append("No photo data available for AWS analysis")
 
-    return response
-=======
-# removed user photo count endpoint
->>>>>>> e7aff7af
+    return response