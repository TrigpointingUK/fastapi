"""
Trig endpoints for trigpoint data.
"""

from math import cos, radians, sqrt
from typing import Optional

from fastapi import APIRouter, Depends, HTTPException, Query
from sqlalchemy.orm import Session

from app.api.deps import get_db
from app.api.lifecycle import lifecycle, openapi_lifecycle
from app.crud import status as status_crud
from app.crud import tlog as tlog_crud
from app.crud import tphoto as tphoto_crud
from app.crud import trig as trig_crud
from app.crud import trigstats as trigstats_crud
from app.models.server import Server
from app.schemas.tlog import TLogResponse
from app.schemas.tphoto import TPhotoResponse
from app.schemas.trig import (
    TrigDetails,
    TrigMinimal,
)
from app.schemas.trig import TrigStats as TrigStatsSchema
from app.schemas.trig import (
    TrigWithIncludes,
)
<<<<<<< HEAD
=======
from app.utils.url import join_url
from fastapi import APIRouter, Depends, HTTPException, Query
>>>>>>> e7aff7af

router = APIRouter()


@router.get(
    "/{trig_id}",
    response_model=TrigWithIncludes,
    openapi_extra=openapi_lifecycle(
        "beta", note="Shape may change; fieldset stabilising"
    ),
)
def get_trig(
    trig_id: int,
    include: Optional[str] = Query(
        None, description="Comma-separated list of includes: details,stats"
    ),
    _lc=lifecycle("beta", note="Shape may change"),
    db: Session = Depends(get_db),
):
    """
    Get a trigpoint by ID.

    Default: minimal fields. Supports include=details,stats.
    """
    trig = trig_crud.get_trig_by_id(db, trig_id=trig_id)
    if trig is None:
        raise HTTPException(status_code=404, detail="Trigpoint not found")

    # Build minimal response with status_name
    minimal_data = TrigMinimal.model_validate(trig).model_dump()
    status_name = status_crud.get_status_name_by_id(db, int(trig.status_id))
    minimal_data["status_name"] = status_name

    # Attach includes
    details_obj: Optional[TrigDetails] = None
    stats_obj: Optional[TrigStatsSchema] = None
    if include:
        tokens = {t.strip() for t in include.split(",") if t.strip()}
        unknown = tokens - {"details", "stats"}
        if unknown:
            raise HTTPException(
                status_code=400,
                detail=f"Unknown include(s): {', '.join(sorted(unknown))}",
            )
        if "details" in tokens:
            details_obj = TrigDetails.model_validate(trig)
        if "stats" in tokens:
            stats = trigstats_crud.get_trigstats_by_id(db, trig_id=trig_id)
            if stats:
                stats_obj = TrigStatsSchema.model_validate(stats)

    return TrigWithIncludes(**minimal_data, details=details_obj, stats=stats_obj)


@router.get(
    "/waypoint/{waypoint}",
    response_model=TrigWithIncludes,
    openapi_extra=openapi_lifecycle("beta", note="Returns minimal shape only"),
)
def get_trig_by_waypoint(
    waypoint: str, _lc=lifecycle("beta"), db: Session = Depends(get_db)
):
    """
    Get a trigpoint by waypoint code (e.g., "TP0001").

    Returns minimal data by waypoint.
    """
    trig = trig_crud.get_trig_by_waypoint(db, waypoint=waypoint)
    if trig is None:
        raise HTTPException(status_code=404, detail="Trigpoint not found")

    minimal_data = TrigMinimal.model_validate(trig).model_dump()
    status_name = status_crud.get_status_name_by_id(db, int(trig.status_id))
    minimal_data["status_name"] = status_name
    return TrigWithIncludes(**minimal_data)


# removed deprecated name search endpoint


@router.get(
    "",
    openapi_extra=openapi_lifecycle("beta", note="Filtered collection listing"),
)
def list_trigs(
    name: Optional[str] = Query(None, description="Filter by trig name (contains)"),
    county: Optional[str] = Query(None, description="Filter by county (exact)"),
    lat: Optional[float] = Query(None, description="Centre latitude (WGS84)"),
    lon: Optional[float] = Query(None, description="Centre longitude (WGS84)"),
    max_km: Optional[float] = Query(
        None, ge=0, description="Max distance from centre (km)"
    ),
    order: Optional[str] = Query(None, description="id | name | distance"),
    skip: int = Query(0, ge=0),
    limit: int = Query(10, ge=1, le=100),
    _lc=lifecycle("beta"),
    db: Session = Depends(get_db),
):
    """
    Filtered collection endpoint for trigs returning envelope with items, pagination, links.
    """
    items = trig_crud.list_trigs_filtered(
        db,
        name=name,
        county=county,
        skip=skip,
        limit=limit,
        center_lat=lat,
        center_lon=lon,
        max_km=max_km,
        order=order,
    )
    total = trig_crud.count_trigs_filtered(
        db,
        name=name,
        county=county,
        center_lat=lat,
        center_lon=lon,
        max_km=max_km,
    )

    # serialise
    items_serialized = [TrigMinimal.model_validate(i).model_dump() for i in items]

    # Compute distance_km for returned page only (cheap), matching SQL formula
    if lat is not None and lon is not None:
        deg_km = 111.32
        cos_lat = cos(radians(lat))
        for d in items_serialized:
            dlat_km = (float(d["wgs_lat"]) - lat) * deg_km
            dlon_km = (float(d["wgs_long"]) - lon) * deg_km * cos_lat
            d["distance_km"] = round(sqrt(dlat_km * dlat_km + dlon_km * dlon_km), 1)

    has_more = (skip + len(items)) < total
    base = "/v1/trigs"
    params = []
    if name:
        params.append(f"name={name}")
    if county:
        params.append(f"county={county}")
    if lat is not None:
        params.append(f"lat={lat}")
    if lon is not None:
        params.append(f"lon={lon}")
    if max_km is not None:
        params.append(f"max_km={max_km}")
    if order:
        params.append(f"order={order}")
    params.append(f"limit={limit}")
    # self link
    self_link = base + "?" + "&".join(params + [f"skip={skip}"])
    next_link = (
        base + "?" + "&".join(params + [f"skip={skip + limit}"]) if has_more else None
    )
    prev_offset = max(skip - limit, 0)
    prev_link = (
        base + "?" + "&".join(params + [f"skip={prev_offset}"]) if skip > 0 else None
    )

    # Serialize items minimally
    # items_serialized = [TrigMinimal.model_validate(i).model_dump() for i in items]
    # Attach status_name to each item
    for item, orig in zip(items_serialized, items):
        item["status_name"] = status_crud.get_status_name_by_id(db, int(orig.status_id))

    response = {
        "items": items_serialized,
        "pagination": {
            "total": total,
            "limit": limit,
            "offset": skip,
            "has_more": has_more,
        },
        "links": {"self": self_link, "next": next_link, "prev": prev_link},
    }
    if lat is not None and lon is not None:
        response["context"] = {
            "centre": {"lat": lat, "lon": lon, "srid": 4326},
            "max_km": max_km,
            "order": order or "distance",
        }
    else:
        response["context"] = {"order": order or "id"}
    return response


@router.get(
    "/{trig_id}/logs",
    openapi_extra=openapi_lifecycle("beta", note="List logs for a trig"),
)
def list_logs_for_trig(
    trig_id: int,
    include: Optional[str] = Query(
        None, description="Comma-separated list of includes: photos"
    ),
    skip: int = Query(0, ge=0),
    limit: int = Query(10, ge=1, le=100),
    db: Session = Depends(get_db),
):
    items = tlog_crud.list_logs_filtered(db, trig_id=trig_id, skip=skip, limit=limit)
    total = tlog_crud.count_logs_filtered(db, trig_id=trig_id)
    items_serialized = [TLogResponse.model_validate(i).model_dump() for i in items]

    # Handle includes
    if include:
        tokens = {t.strip() for t in include.split(",") if t.strip()}
        unknown = tokens - {"photos"}
        if unknown:
            raise HTTPException(
                status_code=400,
                detail=f"Unknown include(s): {', '.join(sorted(unknown))}",
            )
        if "photos" in tokens:
            for out, orig in zip(items_serialized, items):
                photos = tphoto_crud.list_all_photos_for_log(db, tlog_id=int(orig.id))
                out["photos"] = []
                for p in photos:
                    server: Server | None = (
                        db.query(Server).filter(Server.id == p.server_id).first()
                    )
                    base_url = str(server.url) if server and server.url else ""
                    out["photos"].append(
                        TPhotoResponse(
                            id=int(p.id),
                            tlog_id=int(p.tlog_id),
                            user_id=int(orig.user_id),
                            type=str(p.type),
                            filesize=int(p.filesize),
                            height=int(p.height),
                            width=int(p.width),
                            icon_filesize=int(p.icon_filesize),
                            icon_height=int(p.icon_height),
                            icon_width=int(p.icon_width),
                            name=str(p.name),
                            text_desc=str(p.text_desc),
                            public_ind=str(p.public_ind),
                            photo_url=join_url(base_url, str(p.filename)),
                            icon_url=join_url(base_url, str(p.icon_filename)),
                        ).model_dump()
                    )
    has_more = (skip + len(items)) < total
    base = f"/v1/trigs/{trig_id}/logs"
    self_link = base + f"?limit={limit}&skip={skip}"
    next_link = base + f"?limit={limit}&skip={skip + limit}" if has_more else None
    prev_offset = max(skip - limit, 0)
    prev_link = base + f"?limit={limit}&skip={prev_offset}" if skip > 0 else None
    return {
        "items": items_serialized,
        "pagination": {
            "total": total,
            "limit": limit,
            "offset": skip,
            "has_more": has_more,
        },
        "links": {"self": self_link, "next": next_link, "prev": prev_link},
    }


# removed POST /{trig_id}/logs to keep mutations on their resource endpoints


@router.get(
    "/{trig_id}/photos",
    openapi_extra=openapi_lifecycle("beta", note="List photos for a trig"),
)
def list_photos_for_trig(
    trig_id: int,
    skip: int = Query(0, ge=0),
    limit: int = Query(10, ge=1, le=100),
    db: Session = Depends(get_db),
):
    items = tphoto_crud.list_photos_filtered(
        db, trig_id=trig_id, skip=skip, limit=limit
    )
    total = (
        db.query(tphoto_crud.TPhoto)
        .join(tlog_crud.TLog, tlog_crud.TLog.id == tphoto_crud.TPhoto.tlog_id)
        .filter(
            tlog_crud.TLog.trig_id == trig_id, tphoto_crud.TPhoto.deleted_ind != "Y"
        )
        .count()
    )
    result_items = []
    for p in items:
        # Defer URLs; provide minimal fields consistent with collection shape
        # Resolve user via TLog join
        # Caution: join already filtered; just map
        server: Server | None = (
            db.query(Server).filter(Server.id == p.server_id).first()
        )
        base_url = str(server.url) if server and server.url else ""
        result_items.append(
            TPhotoResponse(
                id=int(p.id),
                tlog_id=int(p.tlog_id),
                user_id=0,  # omitted to avoid per-item query; can be enriched later
                type=str(p.type),
                filesize=int(p.filesize),
                height=int(p.height),
                width=int(p.width),
                icon_filesize=int(p.icon_filesize),
                icon_height=int(p.icon_height),
                icon_width=int(p.icon_width),
                name=str(p.name),
                text_desc=str(p.text_desc),
                public_ind=str(p.public_ind),
                photo_url=join_url(base_url, str(p.filename)),
                icon_url=join_url(base_url, str(p.icon_filename)),
            ).model_dump()
        )

    has_more = (skip + len(items)) < total
    base = f"/v1/trigs/{trig_id}/photos"
    self_link = base + f"?limit={limit}&skip={skip}"
    next_link = base + f"?limit={limit}&skip={skip + limit}" if has_more else None
    prev_offset = max(skip - limit, 0)
    prev_link = base + f"?limit={limit}&skip={prev_offset}" if skip > 0 else None
    return {
        "items": result_items,
        "pagination": {
            "total": total,
            "limit": limit,
            "offset": skip,
            "has_more": has_more,
        },
        "links": {"self": self_link, "next": next_link, "prev": prev_link},
    }<|MERGE_RESOLUTION|>--- conflicted
+++ resolved
@@ -5,7 +5,6 @@
 from math import cos, radians, sqrt
 from typing import Optional
 
-from fastapi import APIRouter, Depends, HTTPException, Query
 from sqlalchemy.orm import Session
 
 from app.api.deps import get_db
@@ -26,11 +25,8 @@
 from app.schemas.trig import (
     TrigWithIncludes,
 )
-<<<<<<< HEAD
-=======
 from app.utils.url import join_url
 from fastapi import APIRouter, Depends, HTTPException, Query
->>>>>>> e7aff7af
 
 router = APIRouter()
 
