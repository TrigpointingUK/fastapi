"""
User endpoints with permission-based field filtering.
"""

from typing import Optional

from sqlalchemy.orm import Session

from app.api.deps import (
    get_current_user,
    get_current_user_optional,
    get_db,
)
from app.api.lifecycle import openapi_lifecycle

# from app.core.security import auth0_validator
from app.crud import user as user_crud
from app.models.user import User
from app.schemas.user import (
    UserPrefs,
    UserResponse,
    UserStats,
    UserWithIncludes,
)
from app.services.badge_service import BadgeService
from fastapi import APIRouter, Depends, HTTPException, Query
from fastapi.responses import StreamingResponse
from fastapi.security import HTTPBearer

router = APIRouter()
security = HTTPBearer(auto_error=False)


@router.get(
    "/me",
    response_model=UserWithIncludes,
    openapi_extra=openapi_lifecycle(
        "ga",
        note="Returns the current authenticated user's profile. Supports include=stats,prefs.",
    ),
)
def get_current_user_profile(
    include: Optional[str] = Query(
        None, description="Comma-separated includes: stats,prefs"
    ),
    current_user: User = Depends(get_current_user),
    db: Session = Depends(get_db),
) -> UserWithIncludes:
    """
    Get the current authenticated user's profile.

    - Supports optional includes via the `include` query parameter:
      - stats: adds aggregate log stats for the user
      - prefs: adds the user's preferences (always allowed on /me)
    """

    result = UserWithIncludes(**UserResponse.model_validate(current_user).model_dump())

    if include:
        tokens = {t.strip() for t in include.split(",") if t.strip()}

        if "stats" in tokens:
            total_logs = (
                db.query(user_crud.TLog)
                .filter(user_crud.TLog.user_id == current_user.id)
                .count()
            )
            total_trigs = (
                db.query(user_crud.TLog.trig_id)
                .filter(user_crud.TLog.user_id == current_user.id)
                .distinct()
                .count()
            )
            result.stats = UserStats(
                total_logs=int(total_logs), total_trigs_logged=int(total_trigs)
            )

        if "prefs" in tokens:
            # Always allowed on /me
            result.prefs = UserPrefs(
                status_max=int(current_user.status_max),
                distance_ind=str(current_user.distance_ind),
                public_ind=str(current_user.public_ind),
                online_map_type=str(current_user.online_map_type),
                online_map_type2=str(current_user.online_map_type2),
            )

    return result


@router.get(
    "/{user_id}/badge",
    responses={
        200: {
            "content": {"image/png": {}},
            "description": "User statistics badge as PNG image",
        }
    },
    openapi_extra=openapi_lifecycle(
        "beta",
        note="Generates a 200x50px PNG badge showing user statistics including nickname, trigpoints logged, and photos uploaded.",
    ),
)
def get_user_badge(
    user_id: int,
<<<<<<< HEAD
=======
    scale: float = Query(
        1.0,
        ge=0.1,
        le=5.0,
        description="Scale factor for badge size (0.1-5.0, default: 1.0)",
    ),
>>>>>>> 7fb399b3
    db: Session = Depends(get_db),
) -> StreamingResponse:
    """
    Generate a PNG badge for a user showing their statistics.

<<<<<<< HEAD
    Returns a 200x50px PNG image with:
=======
    Returns a scalable PNG image (default 200x50px) with:
>>>>>>> 7fb399b3
    - TrigpointingUK logo on the left (20%)
    - User's nickname on the first line (right 80%)
    - "logged: X / photos: Y" on the second line
    - "Trigpointing.UK" on the third line
<<<<<<< HEAD
    """
    try:
        badge_service = BadgeService()
        badge_bytes = badge_service.generate_badge(db, user_id)
=======

    Scale parameter allows resizing from 0.1x to 5.0x (e.g., scale=2.0 returns 400x100px)
    """
    try:
        badge_service = BadgeService()
        badge_bytes = badge_service.generate_badge(db, user_id, scale=scale)
>>>>>>> 7fb399b3

        return StreamingResponse(
            badge_bytes,
            media_type="image/png",
            headers={
                "Content-Disposition": f"inline; filename=user_{user_id}_badge.png",
                "Cache-Control": "public, max-age=300",  # Cache for 5 minutes
            },
        )
<<<<<<< HEAD
    except ValueError as e:
        raise HTTPException(status_code=404, detail=str(e))
=======
    except ValueError:
        # Normalise not-found message for consistency across tests
        raise HTTPException(status_code=404, detail="User not found")
>>>>>>> 7fb399b3
    except FileNotFoundError as e:
        raise HTTPException(status_code=500, detail=f"Server configuration error: {e}")
    except Exception as e:
        raise HTTPException(status_code=500, detail=f"Error generating badge: {e}")


@router.get("/{user_id}", response_model=UserWithIncludes)
def get_user(
    user_id: int,
    include: Optional[str] = Query(
        None, description="Comma-separated includes: stats,prefs"
    ),
    db: Session = Depends(get_db),
    current_user: Optional[User] = Depends(get_current_user_optional),
    credentials=Depends(security),
):
    """
    Get a user by ID.
    """
    user = user_crud.get_user_by_id(db, user_id=user_id)
    if not user:
        raise HTTPException(status_code=404, detail="User not found")

    # Build base response using Pydantic model validation
    result = UserWithIncludes(**UserResponse.model_validate(user).model_dump())

    # Handle includes...
    tokens = {t.strip() for t in include.split(",")} if include else set()

    if "stats" in tokens:
        total_logs = (
            db.query(user_crud.TLog).filter(user_crud.TLog.user_id == user_id).count()
        )
        total_trigs = (
            db.query(user_crud.TLog.trig_id)
            .filter(user_crud.TLog.user_id == user_id)
            .distinct()
            .count()
        )
        result.stats = UserStats(
            total_logs=int(total_logs), total_trigs_logged=int(total_trigs)
        )

    if "prefs" in tokens:
        allowed = False
        if current_user and current_user.id == user.id:
            allowed = True
        else:
            try:
                from app.core.security import auth0_validator, extract_scopes

                if credentials is not None:
                    payload = auth0_validator.validate_auth0_token(
                        credentials.credentials
                    )
                    scopes = extract_scopes(payload or {}) if payload else set()
                    if "user:admin" in scopes:
                        allowed = True
            except Exception:
                allowed = False
        if not allowed:
            raise HTTPException(status_code=403, detail="Forbidden")

        result.prefs = UserPrefs(
            status_max=int(user.status_max),
            distance_ind=str(user.distance_ind),
            public_ind=str(user.public_ind),
            online_map_type=str(user.online_map_type),
            online_map_type2=str(user.online_map_type2),
        )

    return result


@router.get("")
def list_users(
    name: Optional[str] = Query(None, description="Filter by username (contains)"),
    skip: int = Query(0, ge=0, description="Number of records to skip"),
    limit: int = Query(
        10, ge=1, le=100, description="Maximum number of records to return"
    ),
    db: Session = Depends(get_db),
):
    """Filtered collection endpoint for users returning envelope with items and pagination."""
    # Explicit empty string should mean: return all users (no name filter)
    if name is not None and name.strip() == "":
        query = db.query(user_crud.User)
        total = query.count()
        items = query.offset(skip).limit(limit).all()
    elif name:
        items = user_crud.search_users_by_name(
            db, name_pattern=name, skip=skip, limit=limit
        )
        # Estimate total via a count query matching the filter
        total = (
            db.query(user_crud.User)
            .filter(user_crud.User.name.ilike(f"%{name}%"))
            .count()
            if hasattr(user_crud, "User")
            else len(items)
        )
    else:
        # No name filter provided -> return all users with pagination
        if hasattr(user_crud, "User"):
            total = db.query(user_crud.User).count()
            items = db.query(user_crud.User).offset(skip).limit(limit).all()
        else:
            items = []
            total = 0

    has_more = (skip + len(items)) < total
    base = "/v1/users"
    params = [f"limit={limit}"]
    if name:
        params.insert(0, f"name={name}")
    self_link = base + "?" + "&".join(params + [f"skip={skip}"])
    next_link = (
        base + "?" + "&".join(params + [f"skip={skip + limit}"]) if has_more else None
    )
    prev_offset = max(skip - limit, 0)
    prev_link = (
        base + "?" + "&".join(params + [f"skip={prev_offset}"]) if skip > 0 else None
    )

    items_serialized = [UserResponse.model_validate(u).model_dump() for u in items]
    return {
        "items": items_serialized,
        "pagination": {
            "total": total,
            "limit": limit,
            "offset": skip,
            "has_more": has_more,
        },
        "links": {"self": self_link, "next": next_link, "prev": prev_link},
    }<|MERGE_RESOLUTION|>--- conflicted
+++ resolved
@@ -103,42 +103,29 @@
 )
 def get_user_badge(
     user_id: int,
-<<<<<<< HEAD
-=======
     scale: float = Query(
         1.0,
         ge=0.1,
         le=5.0,
         description="Scale factor for badge size (0.1-5.0, default: 1.0)",
     ),
->>>>>>> 7fb399b3
     db: Session = Depends(get_db),
 ) -> StreamingResponse:
     """
     Generate a PNG badge for a user showing their statistics.
 
-<<<<<<< HEAD
-    Returns a 200x50px PNG image with:
-=======
     Returns a scalable PNG image (default 200x50px) with:
->>>>>>> 7fb399b3
+
     - TrigpointingUK logo on the left (20%)
     - User's nickname on the first line (right 80%)
     - "logged: X / photos: Y" on the second line
     - "Trigpointing.UK" on the third line
-<<<<<<< HEAD
-    """
-    try:
-        badge_service = BadgeService()
-        badge_bytes = badge_service.generate_badge(db, user_id)
-=======
 
     Scale parameter allows resizing from 0.1x to 5.0x (e.g., scale=2.0 returns 400x100px)
     """
     try:
         badge_service = BadgeService()
         badge_bytes = badge_service.generate_badge(db, user_id, scale=scale)
->>>>>>> 7fb399b3
 
         return StreamingResponse(
             badge_bytes,
@@ -148,14 +135,9 @@
                 "Cache-Control": "public, max-age=300",  # Cache for 5 minutes
             },
         )
-<<<<<<< HEAD
-    except ValueError as e:
-        raise HTTPException(status_code=404, detail=str(e))
-=======
     except ValueError:
         # Normalise not-found message for consistency across tests
         raise HTTPException(status_code=404, detail="User not found")
->>>>>>> 7fb399b3
     except FileNotFoundError as e:
         raise HTTPException(status_code=500, detail=f"Server configuration error: {e}")
     except Exception as e:
