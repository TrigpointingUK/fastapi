--- conflicted
+++ resolved
@@ -4,9 +4,6 @@
 
 from typing import Optional
 
-from fastapi import APIRouter, Depends, HTTPException, Query
-from fastapi.responses import StreamingResponse
-from fastapi.security import HTTPBearer
 from sqlalchemy.orm import Session
 
 from app.api.deps import (
@@ -31,13 +28,10 @@
     UserWithIncludes,
 )
 from app.services.badge_service import BadgeService
-<<<<<<< HEAD
-=======
 from app.utils.url import join_url
 from fastapi import APIRouter, Depends, HTTPException, Query
 from fastapi.responses import StreamingResponse
 from fastapi.security import HTTPBearer
->>>>>>> e7aff7af
 
 router = APIRouter()
 security = HTTPBearer(auto_error=False)
