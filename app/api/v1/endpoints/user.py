--- conflicted
+++ resolved
@@ -121,10 +121,6 @@
     Generate a PNG badge for a user showing their statistics.
 
     Returns a scalable PNG image (default 200x50px) with:
-<<<<<<< HEAD
-=======
-
->>>>>>> ab35038a
     - TrigpointingUK logo on the left (20%)
     - User's nickname on the first line (right 80%)
     - "logged: X / photos: Y" on the second line
